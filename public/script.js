--- conflicted
+++ resolved
@@ -6323,11 +6323,7 @@
 
 async function doOnboarding(avatarId) {
     const template = $('#onboarding_template .onboarding');
-<<<<<<< HEAD
-    let userName = await callGenericPopup(template, POPUP_TYPE.INPUT, currentUser?.name || name1, { rows: 2, wide: true, large: true });
-=======
     let userName = await callGenericPopup(template, POPUP_TYPE.INPUT, currentUser?.name || name1, { rows: 2, wider: true, cancelButton: false });
->>>>>>> 111c367e
 
     if (userName) {
         userName = String(userName).replace('\n', ' ');
