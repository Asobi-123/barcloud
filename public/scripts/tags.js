import {
    characters,
    saveSettingsDebounced,
    this_chid,
    callPopup,
    menu_type,
    entitiesFilter,
    printCharactersDebounced,
    buildAvatarList,
    eventSource,
    event_types,
    DEFAULT_PRINT_TIMEOUT,
} from '../script.js';
// eslint-disable-next-line no-unused-vars
import { FILTER_TYPES, FILTER_STATES, DEFAULT_FILTER_STATE, isFilterState, FilterHelper } from './filters.js';

import { groupCandidatesFilter, groups, select_group_chats, selected_group } from './group-chats.js';
import { download, onlyUnique, parseJsonFile, uuidv4, getSortableDelay, flashHighlight, equalsIgnoreCaseAndAccents, includesIgnoreCaseAndAccents, removeFromArray, getFreeName, debounce } from './utils.js';
import { power_user } from './power-user.js';
import { SlashCommandParser } from './slash-commands/SlashCommandParser.js';
import { SlashCommand } from './slash-commands/SlashCommand.js';
import { ARGUMENT_TYPE, SlashCommandArgument, SlashCommandNamedArgument } from './slash-commands/SlashCommandArgument.js';
import { isMobile } from './RossAscends-mods.js';
import { POPUP_RESULT, POPUP_TYPE, callGenericPopup } from './popup.js';
import { debounce_timeout } from './constants.js';
import { INTERACTABLE_CONTROL_CLASS, registerInteractableType } from './keyboard.js';

export {
    TAG_FOLDER_TYPES,
    TAG_FOLDER_DEFAULT_TYPE,
    tags,
    tag_map,
    filterByTagState,
    isBogusFolder,
    isBogusFolderOpen,
    chooseBogusFolder,
    getTagBlock,
    loadTagsSettings,
    printTagFilters,
    getTagsList,
    printTagList,
    appendTagToList,
    createTagMapFromList,
    renameTagKey,
    importTags,
    sortTags,
    compareTagsForSort,
    removeTagFromMap,
};

/** @typedef {import('../script.js').Character} Character */

const CHARACTER_FILTER_SELECTOR = '#rm_characters_block .rm_tag_filter';
const GROUP_FILTER_SELECTOR = '#rm_group_chats_block .rm_tag_filter';
const TAG_TEMPLATE = $('#tag_template .tag');
const FOLDER_TEMPLATE = $('#bogus_folder_template .bogus_folder_select');
const VIEW_TAG_TEMPLATE = $('#tag_view_template .tag_view_item');

function getFilterHelper(listSelector) {
    return $(listSelector).is(GROUP_FILTER_SELECTOR) ? groupCandidatesFilter : entitiesFilter;
}

export const tag_filter_types = {
    character: 0,
    group_member: 1,
};

/**
 * @type {{ FAV: Tag, GROUP: Tag, FOLDER: Tag, VIEW: Tag, HINT: Tag, UNFILTER: Tag }}
 * A collection of global actional tags for the filter panel
 * */
const ACTIONABLE_TAGS = {
    FAV: { id: '1', sort_order: 1, name: 'Show only favorites', color: 'rgba(255, 255, 0, 0.5)', action: filterByFav, icon: 'fa-solid fa-star', class: 'filterByFavorites' },
    GROUP: { id: '0', sort_order: 2, name: 'Show only groups', color: 'rgba(100, 100, 100, 0.5)', action: filterByGroups, icon: 'fa-solid fa-users', class: 'filterByGroups' },
    FOLDER: { id: '4', sort_order: 3, name: 'Show only folders', color: 'rgba(120, 120, 120, 0.5)', action: filterByFolder, icon: 'fa-solid fa-folder-plus', class: 'filterByFolder' },
    VIEW: { id: '2', sort_order: 4, name: 'Manage tags', color: 'rgba(150, 100, 100, 0.5)', action: onViewTagsListClick, icon: 'fa-solid fa-gear', class: 'manageTags' },
    HINT: { id: '3', sort_order: 5, name: 'Show Tag List', color: 'rgba(150, 100, 100, 0.5)', action: onTagListHintClick, icon: 'fa-solid fa-tags', class: 'showTagList' },
    UNFILTER: { id: '5', sort_order: 6, name: 'Clear all filters', action: onClearAllFiltersClick, icon: 'fa-solid fa-filter-circle-xmark', class: 'clearAllFilters' },
};

/** @type {{[key: string]: Tag}} An optional list of actionables that can be utilized by extensions */
const InListActionable = {
};

/** @type {Tag[]} A list of default tags */
const DEFAULT_TAGS = [
    { id: uuidv4(), name: 'Plain Text', create_date: Date.now() },
    { id: uuidv4(), name: 'OpenAI', create_date: Date.now() },
    { id: uuidv4(), name: 'W++', create_date: Date.now() },
    { id: uuidv4(), name: 'Boostyle', create_date: Date.now() },
    { id: uuidv4(), name: 'PList', create_date: Date.now() },
    { id: uuidv4(), name: 'AliChat', create_date: Date.now() },
];

/**
 * @typedef FolderType Bogus folder type
 * @property {string} icon - The icon as a string representation / character
 * @property {string} class - The class to apply to the folder type element
 * @property {string} [fa_icon] - Optional font-awesome icon class representing the folder type element
 * @property {string} [tooltip] - Optional tooltip for the folder type element
 * @property {string} [color] - Optional color for the folder type element
 * @property {string} [size] - A string representation of the size that the folder type element should be
 */

/**
 * @type {{ OPEN: FolderType, CLOSED: FolderType, NONE: FolderType, [key: string]: FolderType }}
 * The list of all possible tag folder types
 */
const TAG_FOLDER_TYPES = {
    OPEN: { icon: '✔', class: 'folder_open', fa_icon: 'fa-folder-open', tooltip: 'Open Folder (Show all characters even if not selected)', color: 'green', size: '1' },
    CLOSED: { icon: '👁', class: 'folder_closed', fa_icon: 'fa-eye-slash', tooltip: 'Closed Folder (Hide all characters unless selected)', color: 'lightgoldenrodyellow', size: '0.7' },
    NONE: { icon: '✕', class: 'no_folder', tooltip: 'No Folder', color: 'red', size: '1' },
};
const TAG_FOLDER_DEFAULT_TYPE = 'NONE';

/**
 * @typedef {object} Tag - Object representing a tag
 * @property {string} id - The id of the tag (As a kind of has string. This is used whenever the tag is referenced or linked, as the name might change)
 * @property {string} name - The name of the tag
 * @property {string} [folder_type] - The bogus folder type of this tag (based on `TAG_FOLDER_TYPES`)
 * @property {string} [filter_state] - The saved state of the filter chosen of this tag (based on `FILTER_STATES`)
 * @property {number} [sort_order] - A custom integer representing the sort order if tags are sorted
 * @property {string} [color] - The background color of the tag
 * @property {string} [color2] - The foreground color of the tag
 * @property {number} [create_date] - A number representing the date when this tag was created
 *
 * @property {function} [action] - An optional function that gets executed when this tag is an actionable tag and is clicked on.
 * @property {string} [class] - An optional css class added to the control representing this tag when printed. Used for custom tags in the filters.
 * @property {string} [icon] - An optional css class of an icon representing this tag when printed. This will replace the tag name with the icon. Used for custom tags in the filters.
 * @property {string} [title] - An optional title for the tooltip of this tag. If there is no tooltip specified, and "icon" is chosen, the tooltip will be the "name" property.
 */

/**
 * An list of all tags that are available
 * @type {Tag[]}
 */
let tags = [];

/**
 * A map representing the key of an entity (character avatar, group id, etc) with a corresponding array of tags this entity has assigned. The array might not exist if no tags were assigned yet.
 * @type {{[identifier: string]: string[]?}}
 */
let tag_map = {};

/**
 * A cache of all cut-off tag lists that got expanded until the last reload. They will be printed expanded again.
 * It contains the key of the entity.
 * @type {string[]} ids
 */
let expanded_tags_cache = [];

/**
 * Applies the basic filter for the current state of the tags and their selection on an entity list.
 * @param {Array<Object>} entities List of entities for display, consisting of tags, characters and groups.
 * @param {Object} param1 Optional parameters, explained below.
 * @param {Boolean} [param1.globalDisplayFilters] When enabled, applies the final filter for the global list. Icludes filtering out entities in closed/hidden folders and empty folders.
 * @param {Object} [param1.subForEntity] When given an entity, the list of entities gets filtered specifically for that one as a "sub list", filtering out other tags, elements not tagged for this and hidden elements.
 * @param {Boolean} [param1.filterHidden] Optional switch with which filtering out hidden items (from closed folders) can be disabled.
 * @returns The filtered list of entities
 */
function filterByTagState(entities, { globalDisplayFilters = false, subForEntity = undefined, filterHidden = true } = {}) {
    const filterData = structuredClone(entitiesFilter.getFilterData(FILTER_TYPES.TAG));

    entities = entities.filter(entity => {
        if (entity.type === 'tag') {
            // Remove folders that are already filtered on
            if (filterData.selected.includes(entity.id) || filterData.excluded.includes(entity.id)) {
                return false;
            }
        }

        return true;
    });

    if (globalDisplayFilters) {
        // Prepare some data for caching and performance
        const closedFolders = entities.filter(x => x.type === 'tag' && TAG_FOLDER_TYPES[x.item.folder_type] === TAG_FOLDER_TYPES.CLOSED);

        entities = entities.filter(entity => {
            // Hide entities that are in a closed folder, unless that one is opened
            if (filterHidden && entity.type !== 'tag' && closedFolders.some(f => entitiesFilter.isElementTagged(entity, f.id) && !filterData.selected.includes(f.id))) {
                return false;
            }

            // Hide folders that have 0 visible sub entities after the first filtering round
            if (entity.type === 'tag') {
                return entity.entities.length > 0;
            }

            return true;
        });
    }

    if (subForEntity !== undefined && subForEntity.type === 'tag') {
        entities = filterTagSubEntities(subForEntity.item, entities, { filterHidden: filterHidden });
    }

    return entities;
}

/**
 * Filter a a list of entities based on a given tag, returning all entities that represent "sub entities"
 *
 * @param {Tag} tag - The to filter the entities for
 * @param {object[]} entities - The list of possible entities (tag, group, folder) that should get filtered
 * @param {object} param2 - optional parameteres
 * @param {boolean} [param2.filterHidden] - Whether hidden entities should be filtered out too
 * @returns {object[]} The filtered list of entities that apply to the given tag
 */
function filterTagSubEntities(tag, entities, { filterHidden = true } = {}) {
    const filterData = structuredClone(entitiesFilter.getFilterData(FILTER_TYPES.TAG));

    const closedFolders = entities.filter(x => x.type === 'tag' && TAG_FOLDER_TYPES[x.item.folder_type] === TAG_FOLDER_TYPES.CLOSED);

    entities = entities.filter(sub => {
        // Filter out all tags and and all who isn't tagged for this item
        if (sub.type === 'tag' || !entitiesFilter.isElementTagged(sub, tag.id)) {
            return false;
        }

        // Hide entities that are in a closed folder, unless the closed folder is opened or we display a closed folder
        if (filterHidden && sub.type !== 'tag' && TAG_FOLDER_TYPES[tag.folder_type] !== TAG_FOLDER_TYPES.CLOSED && closedFolders.some(f => entitiesFilter.isElementTagged(sub, f.id) && !filterData.selected.includes(f.id))) {
            return false;
        }

        return true;
    });

    return entities;
}

/**
 * Indicates whether a given tag is defined as a folder. Meaning it's neither undefined nor 'NONE'.
 *
 * @param {Tag} tag - The tag to check
 * @returns {boolean} Whether it's a tag folder
 */
function isBogusFolder(tag) {
    return tag?.folder_type !== undefined && tag.folder_type !== TAG_FOLDER_DEFAULT_TYPE;
}

/**
 * Indicates whether a user is currently in a bogus folder.
 *
 * @returns {boolean} If currently viewing a folder
 */
function isBogusFolderOpen() {
    const anyIsFolder = entitiesFilter.getFilterData(FILTER_TYPES.TAG)?.selected
        .map(tagId => tags.find(x => x.id === tagId))
        .some(isBogusFolder);

    return !!anyIsFolder;
}

/**
 * Function to be called when a specific tag/folder is chosen to "drill down".
 *
 * @param {*} source The jQuery element clicked when choosing the folder
 * @param {string} tagId The tag id that is behind the chosen folder
 * @param {boolean} remove Whether the given tag should be removed (otherwise it is added/chosen)
 */
function chooseBogusFolder(source, tagId, remove = false) {
    // If we are here via the 'back' action, we implicitly take the last filtered folder as one to remove
    const isBack = tagId === 'back';
    if (isBack) {
        const drilldown = $(source).closest('#rm_characters_block').find('.rm_tag_bogus_drilldown');
        const lastTag = drilldown.find('.tag:last').last();
        tagId = lastTag.attr('id');
        remove = true;
    }

    // Instead of manually updating the filter conditions, we just "click" on the filter tag
    // We search inside which filter block we are located in and use that one
    const FILTER_SELECTOR = ($(source).closest('#rm_characters_block') ?? $(source).closest('#rm_group_chats_block')).find('.rm_tag_filter');
    const tagElement = $(FILTER_SELECTOR).find(`.tag[id=${tagId}]`);

    toggleTagThreeState(tagElement, { stateOverride: !remove ? FILTER_STATES.SELECTED : DEFAULT_FILTER_STATE, simulateClick: true });
}

/**
 * Builds the tag block for the specified item.
 *
 * @param {Tag} tag The tag item
 * @param {*} entities The list ob sub items for this tag
 * @param {*} hidden A count of how many sub items are hidden
 * @returns The html for the tag block
 */
function getTagBlock(tag, entities, hidden = 0) {
    let count = entities.length;

    const tagFolder = TAG_FOLDER_TYPES[tag.folder_type];

    const template = FOLDER_TEMPLATE.clone();
    template.addClass(tagFolder.class);
    template.attr({ 'tagid': tag.id, 'id': `BogusFolder${tag.id}` });
    template.find('.avatar').css({ 'background-color': tag.color, 'color': tag.color2 }).attr('title', `[Folder] ${tag.name}`);
    template.find('.ch_name').text(tag.name).attr('title', `[Folder] ${tag.name}`);
    template.find('.bogus_folder_hidden_counter').text(hidden > 0 ? `${hidden} hidden` : '');
    template.find('.bogus_folder_counter').text(`${count} ${count != 1 ? 'characters' : 'character'}`);
    template.find('.bogus_folder_icon').addClass(tagFolder.fa_icon);

    // Fill inline character images
    buildAvatarList(template.find('.bogus_folder_avatars_block'), entities);

    return template;
}

/**
 * Applies the favorite filter to the character list.
 * @param {FilterHelper} filterHelper Instance of FilterHelper class.
 */
function filterByFav(filterHelper) {
    const state = toggleTagThreeState($(this));
    ACTIONABLE_TAGS.FAV.filter_state = state;
    filterHelper.setFilterData(FILTER_TYPES.FAV, state);
}

/**
 * Applies the "is group" filter to the character list.
 * @param {FilterHelper} filterHelper Instance of FilterHelper class.
 */
function filterByGroups(filterHelper) {
    const state = toggleTagThreeState($(this));
    ACTIONABLE_TAGS.GROUP.filter_state = state;
    filterHelper.setFilterData(FILTER_TYPES.GROUP, state);
}

/**
 * Applies the "only folder" filter to the character list.
 * @param {FilterHelper} filterHelper Instance of FilterHelper class.
 */
function filterByFolder(filterHelper) {
    if (!power_user.bogus_folders) {
        $('#bogus_folders').prop('checked', true).trigger('input');
        onViewTagsListClick();
        flashHighlight($('#tag_view_list .tag_as_folder, #tag_view_list .tag_folder_indicator'));
        return;
    }

    const state = toggleTagThreeState($(this));
    ACTIONABLE_TAGS.FOLDER.filter_state = state;
    filterHelper.setFilterData(FILTER_TYPES.FOLDER, state);
}

function loadTagsSettings(settings) {
    tags = settings.tags !== undefined ? settings.tags : DEFAULT_TAGS;
    tag_map = settings.tag_map !== undefined ? settings.tag_map : Object.create(null);
}

function renameTagKey(oldKey, newKey) {
    const value = tag_map[oldKey];
    tag_map[newKey] = value || [];
    delete tag_map[oldKey];
    saveSettingsDebounced();
}

function createTagMapFromList(listElement, key) {
    const tagIds = [...($(listElement).find('.tag').map((_, el) => $(el).attr('id')))];
    tag_map[key] = tagIds;
    saveSettingsDebounced();
}

/**
 * Gets a list of all tags for a given entity key.
 * If you have an entity, you can get it's key easily via `getTagKeyForEntity(entity)`.
 *
 * @param {string} key - The key for which to get tags via the tag map
 * @param {boolean} [sort=true] - Whether the tag list should be sorted
 * @returns {Tag[]} A list of tags
 */
function getTagsList(key, sort = true) {
    if (!Array.isArray(tag_map[key])) {
        tag_map[key] = [];
        return [];
    }

    const list = tag_map[key]
        .map(x => tags.find(y => y.id === x))
        .filter(x => x);
    if (sort) list.sort(compareTagsForSort);
    return list;
}

function getInlineListSelector() {
    if (selected_group && menu_type === 'group_edit') {
        return `.group_select[grid="${selected_group}"] .tags`;
    }

    if (this_chid && menu_type === 'character_edit') {
        return `.character_select[chid="${this_chid}"] .tags`;
    }

    return null;
}

/**
 * Gets the current tag key based on the currently selected character or group
 */
function getTagKey() {
    if (selected_group && menu_type === 'group_edit') {
        return selected_group;
    }

    if (this_chid !== undefined && menu_type === 'character_edit') {
        return characters[this_chid].avatar;
    }

    return null;
}

/**
 * Gets the tag key for any provided entity/id/key. If a valid tag key is provided, it just returns this.
 * Robust method to find a valid tag key for any entity.
 *
 * @param {object|number|string} entityOrKey An entity with id property (character, group, tag), or directly an id or tag key.
 * @returns {string|undefined} The tag key that can be found.
 */
export function getTagKeyForEntity(entityOrKey) {
    let x = entityOrKey;

    // If it's an object and has an 'id' property, we take this for further processing
    if (typeof x === 'object' && x !== null && 'id' in x) {
        x = x.id;
    }

    // Next lets check if its a valid character or character id, so we can swith it to its tag
    const character = characters.indexOf(x) >= 0 ? x : characters[x];
    if (character) {
        x = character.avatar;
    }

    // Uninitialized character tag map
    if (character && !(x in tag_map)) {
        tag_map[x] = [];
        return x;
    }

    // We should hopefully have a key now. Let's check
    if (x in tag_map) {
        return x;
    }

    // If none of the above, we cannot find a valid tag key
    return undefined;
}

/**
 * Checks for a tag key based on an entity for a given element.
 * It checks the given element and upwards parents for a set character id (chid) or group id (grid), and if there is any, returns its unique entity key.
 *
 * @param {JQuery<HTMLElement>|string} element - The element to search the entity id on
 * @returns {string|undefined} The tag key that can be found.
 */
export function getTagKeyForEntityElement(element) {
    if (typeof element === 'string') {
        element = $(element);
    }
    // Start with the given element and traverse up the DOM tree
    while (element.length && element.parent().length) {
        const grid = element.attr('grid');
        const chid = element.attr('chid');
        if (grid || chid) {
            const id = grid || chid;
            return getTagKeyForEntity(id);
        }

        // Move up to the parent element
        element = element.parent();
    }

    return undefined;
}

/**
 * Adds one or more tags to a given entity
 *
 * @param {Tag|Tag[]} tag - The tag or tags to add
 * @param {string|string[]} entityId - The entity or entities to add this tag to. Has to be the entity key (e.g. `addTagToEntity`).
 * @param {object} [options={}] - Optional arguments
 * @param {JQuery<HTMLElement>|string?} [options.tagListSelector=null] - An optional selector if a specific list should be updated with the new tag too (for example because the add was triggered for that function)
 * @param {PrintTagListOptions} [options.tagListOptions] - Optional parameters for printing the tag list. Can be set to be consistent with the expected behavior of tags in the list that was defined before.
 * @returns {boolean} Whether at least one tag was added
 */
export function addTagsToEntity(tag, entityId, { tagListSelector = null, tagListOptions = {} } = {}) {
    const tags = Array.isArray(tag) ? tag : [tag];
    const entityIds = Array.isArray(entityId) ? entityId : [entityId];

    let result = false;

    // Add tags to the map
    entityIds.forEach((id) => {
        tags.forEach((tag) => {
            result = addTagToMap(tag.id, id) || result;
        });
    });

    // Save and redraw
    printCharactersDebounced();
    saveSettingsDebounced();

    // We should manually add the selected tag to the print tag function, so we cover places where the tag list did not automatically include it
    tagListOptions.addTag = tags;

    // add tag to the UI and internal map - we reprint so sorting and new markup is done correctly
    if (tagListSelector) printTagList(tagListSelector, tagListOptions);
    const inlineSelector = getInlineListSelector();
    if (inlineSelector) {
        printTagList($(inlineSelector), tagListOptions);
    }

    return result;
}

/**
 * Removes a tag from a given entity
 * @param {Tag} tag - The tag to remove
 * @param {string|string[]} entityId - The entity to remove this tag from. Has to be the entity key (e.g. `addTagToEntity`). (Also allows multiple entities to be passed in)
 * @param {object} [options={}] - Optional arguments
 * @param {JQuery<HTMLElement>|string?} [options.tagListSelector=null] - An optional selector if a specific list should be updated with the tag removed too (for example because the add was triggered for that function)
 * @param {JQuery<HTMLElement>?} [options.tagElement=null] - Optionally a direct html element of the tag to be removed, so it can be removed from the UI
 * @returns {boolean} Whether at least one tag was removed
 */
export function removeTagFromEntity(tag, entityId, { tagListSelector = null, tagElement = null } = {}) {
    let result = false;
    // Remove tag from the map
    if (Array.isArray(entityId)) {
        entityId.forEach((id) => result = removeTagFromMap(tag.id, id) || result);
    } else {
        result = removeTagFromMap(tag.id, entityId);
    }

    // Save and redraw
    printCharactersDebounced();
    saveSettingsDebounced();

    // We don't reprint the lists, we can just remove the html elements from them.
    if (tagListSelector) {
        const $selector = (typeof tagListSelector === 'string') ? $(tagListSelector) : tagListSelector;
        $selector.find(`.tag[id="${tag.id}"]`).remove();
    }
    if (tagElement) tagElement.remove();
    $(`${getInlineListSelector()} .tag[id="${tag.id}"]`).remove();

    return result;
}

/**
 * Adds a tag from a given character. If no character is provided, adds it from the currently active one.
 * @param {string} tagId - The id of the tag
 * @param {string} characterId - The id/key of the character or group
 * @returns {boolean} Whether the tag was added or not
 */
function addTagToMap(tagId, characterId = null) {
    const key = characterId !== null && characterId !== undefined ? getTagKeyForEntity(characterId) : getTagKey();

    if (!key) {
        return false;
    }

    if (!Array.isArray(tag_map[key])) {
        tag_map[key] = [tagId];
        return true;
    }
    else {
        if (tag_map[key].includes(tagId))
            return false;

        tag_map[key].push(tagId);
        tag_map[key] = tag_map[key].filter(onlyUnique);
        return true;
    }
}

/**
 * Removes a tag from a given character. If no character is provided, removes it from the currently active one.
 * @param {string} tagId - The id of the tag
 * @param {string} characterId - The id/key of the character or group
 * @returns {boolean} Whether the tag was removed or not
 */
function removeTagFromMap(tagId, characterId = null) {
    const key = characterId !== null && characterId !== undefined ? getTagKeyForEntity(characterId) : getTagKey();

    if (!key) {
        return false;
    }

    if (!Array.isArray(tag_map[key])) {
        tag_map[key] = [];
        return false;
    }
    else {
        const indexOf = tag_map[key].indexOf(tagId);
        tag_map[key].splice(indexOf, 1);
        return indexOf !== -1;
    }
}

function findTag(request, resolve, listSelector) {
    const skipIds = [...($(listSelector).find('.tag').map((_, el) => $(el).attr('id')))];
    const haystack = tags.filter(t => !skipIds.includes(t.id)).sort(compareTagsForSort).map(t => t.name);
    const needle = request.term;
    const hasExactMatch = haystack.findIndex(x => equalsIgnoreCaseAndAccents(x, needle)) !== -1;
    const result = haystack.filter(x => includesIgnoreCaseAndAccents(x, needle));

    if (request.term && !hasExactMatch) {
        result.unshift(request.term);
    }

    resolve(result);
}

/**
 * Select a tag and add it to the list. This function is (mostly) used as an event handler for the tag selector control.
 *
 * @param {*} event - The event that fired on autocomplete select
 * @param {*} ui - An Object with label and value properties for the selected option
 * @param {*} listSelector - The selector of the list to print/add to
 * @param {object} param1 - Optional parameters for this method call
 * @param {PrintTagListOptions} [param1.tagListOptions] - Optional parameters for printing the tag list. Can be set to be consistent with the expected behavior of tags in the list that was defined before.
 * @returns {boolean} <c>false</c>, to keep the input clear
 */
function selectTag(event, ui, listSelector, { tagListOptions = {} } = {}) {
    let tagName = ui.item.value;
    let tag = getTag(tagName);

    // create new tag if it doesn't exist
    if (!tag) {
        tag = createNewTag(tagName);
    }

    // unfocus and clear the input
    $(event.target).val('').trigger('input');

    // Optional, check for multiple character ids being present.
    const characterData = event.target.closest('#bulk_tags_div')?.dataset.characters;
    const characterIds = characterData ? JSON.parse(characterData).characterIds : null;

    addTagsToEntity(tag, characterIds, { tagListSelector: listSelector, tagListOptions: tagListOptions });

    // need to return false to keep the input clear
    return false;
}

/**
 * Get a list of existing tags matching a list of provided new tag names
 *
 * @param {string[]} newTags - A list of strings representing tag names
 * @returns {Tag[]} List of existing tags
 */
function getExistingTags(newTags) {
    let existingTags = [];
    for (let tagName of newTags) {
        let foundTag = getTag(tagName);
        if (foundTag) {
            existingTags.push(foundTag);
        }
    }
    return existingTags;
}

const tagImportSettings = {
    ALWAYS_IMPORT_ALL: 1,
    ONLY_IMPORT_EXISTING: 2,
    IMPORT_NONE: 3,
    ASK: 4
};

let globalTagImportSetting = tagImportSettings.ASK; // Default setting

const IMPORT_EXLCUDED_TAGS = ['ROOT', 'TAVERN'];
const ANTI_TROLL_MAX_TAGS = 15;

/**
 * Imports tags for a given character
 *
 * @param {Character} character - The character
 * @returns {Promise<boolean>} Boolean indicating whether any tag was imported
 */
async function importTags(character) {
    // Gather the tags to import based on the selected setting
    const tagNamesToImport = await handleTagImport(character);
    if (!tagNamesToImport?.length) {
        toastr.info('No tags imported', 'Importing Tags');
        return;
    }

    const tagsToImport = tagNamesToImport.map(tag => getTag(tag, { createNew: true }));
    const added = addTagsToEntity(tagsToImport, character.avatar);

    toastr.success(`Imported tags:<br />${tagsToImport.map(x => x.name).join(', ')}`, 'Importing Tags', { escapeHtml: false });

    return added;
}

/**
 * Handles the import of tags for a given character and returns the resulting list of tags to add
 *
 * @param {Character} character - The character
 * @returns {Promise<string[]>} Array of strings representing the tags to import
 */
async function handleTagImport(character) {
    /** @type {string[]} */
    const importTags = character.tags.map(t => t.trim()).filter(t => t)
        .filter(t => !IMPORT_EXLCUDED_TAGS.includes(t))
        .slice(0, ANTI_TROLL_MAX_TAGS);
    const existingTags = getExistingTags(importTags);
    const newTags = importTags.filter(t => !existingTags.some(existingTag => existingTag.name.toLowerCase() === t.toLowerCase()))
        .map(newTag);

    switch (globalTagImportSetting) {
        case tagImportSettings.ALWAYS_IMPORT_ALL:
            return existingTags.concat(newTags).map(t => t.name);
        case tagImportSettings.ONLY_IMPORT_EXISTING:
            return existingTags.map(t => t.name);
        case tagImportSettings.ASK:
            return await showTagImportPopup(character, existingTags, newTags);
        case tagImportSettings.IMPORT_NONE:
        default:
            return [];
    }
}

/**
 * Shows a popup to import tags for a given character and returns the resulting list of tags to add
 *
 * @param {Character} character - The character
 * @param {Tag[]} existingTags - List of existing tags
 * @param {Tag[]} newTags - List of new tags
 * @returns {Promise<string[]>} Array of strings representing the tags to import
 */
async function showTagImportPopup(character, existingTags, newTags) {
    /** @type {{[key: string]: import('./popup.js').CustomPopupButton}} */
    const importButtons = {
        EXISTING: { result: 2, text: 'Import Existing' },
        ALL: { result: 3, text: 'Import All' },
        NONE: { result: 4, text: 'Import None' },
    }

    const customButtonsCaptions = Object.values(importButtons).map(button => `&quot;${button.text}&quot;`);
    const customButtonsString = customButtonsCaptions.slice(0, -1).join(', ') + ' or ' + customButtonsCaptions.slice(-1);

    const popupContent = $(`
        <h3>Import Tags For ${character.name}</h3>
        <div class="import_avatar_placeholder"></div>
        <div class="import_tags_content justifyLeft">
            <small>
                Click remove on any tag to remove it from this import.<br />
                Select one of the import options to finish importing the tags.
            </small>

            <h4 class="m-t-1">Existing Tags</h4>
            <div id="import_existing_tags_list" class="tags"></div>

            <h4 class="m-t-1">New Tags</h4>
            <div id="import_new_tags_list" class="tags"></div>

            <small>
                <label class="checkbox flex-container alignitemscenter flexNoGap m-t-3" for="import_remember_option">
                    <input type="checkbox" id="import_remember_option" name="import_remember_option" />
                    <span data-i18n="Remember my choice">
                        Remember my choice
                        <div class="fa-solid fa-circle-info opacity50p" data-i18n="[title]Remember the chosen import option\nIf ${customButtonsString} is selected, this dialog will not show up anymore.\nTo change this, go to the settings and modify &quot;Tag Import Option&quot;.\n\nIf the &quot;Import&quot; option is chosen, the global setting will stay on &quot;Ask&quot;."
                            title="Remember the chosen import option\nIf ${customButtonsString} is selected, this dialog will not show up anymore.\nTo change this, go to the settings and modify &quot;Tag Import Option&quot;.\n\nIf the &quot;Import&quot; option is chosen, the global setting will stay on &quot;Ask&quot;.">
                        </div>
                    </span>
                </label>
            </small>
        </div>`);

    // Print tags after popup is shown, so that events can be added
    printTagList(popupContent.find('#import_existing_tags_list'), { tags: existingTags, tagOptions: { removable: true, removeAction: tag => removeFromArray(existingTags, tag) } });
    printTagList(popupContent.find('#import_new_tags_list'), { tags: newTags, tagOptions: { removable: true, removeAction: tag => removeFromArray(newTags, tag) } });

    const result = await callGenericPopup(popupContent, POPUP_TYPE.TEXT, null, { wider: true, okButton: 'Import', cancelButton: true, customButtons: Object.values(importButtons) });
    if (!result) {
        return [];
    }

    switch (result) {
        case 1:
        case true:
        case importButtons.ALL.result: // Default 'Import' option where it imports all selected
            return existingTags.concat(newTags).map(t => t.name);
        case importButtons.EXISTING.result:
            return existingTags.map(t => t.name);
        case importButtons.NONE.result:
        default:
            return [];
    }
}

/**
 * Gets a tag from the tags array based on the provided tag name (insensitive soft matching)
 * Optionally creates the tag if it doesn't exist
 *
 * @param {string} tagName - The name of the tag to search for
 * @param {object} [options={}] - Optional parameters
 * @param {boolean} [options.createNew=false] - Whether to create the tag if it doesn't exist
 * @returns {Tag?} The tag object that matches the provided tag name, or undefined if no match is found
 */
function getTag(tagName, { createNew = false } = {}) {
    let tag = tags.find(t => equalsIgnoreCaseAndAccents(t.name, tagName));
    if (!tag && createNew) {
        tag = createNewTag(tagName);
    }
    return tag;
}

/**
 * Creates a new tag with default properties and a randomly generated id
 *
 * Does **not** trigger a save, so it's up to the caller to do that
 *
 * @param {string} tagName - name of the tag
 * @returns {Tag} the newly created tag, or the existing tag if it already exists (with a logged warning)
 */
function createNewTag(tagName) {
    const existing = getTag(tagName);
    if (existing) {
        toastr.warning(`Cannot create new tag. A tag with the name already exists:<br />${existing.name}`, 'Creating Tag', { escapeHtml: false });
        return existing;
    }

    const tag = newTag(tagName);
    tags.push(tag);
    console.debug('Created new tag', tag.name, 'with id', tag.id);
    return tag;
}

/**
 * Creates a new tag object with the given tag name and default properties
 *
 * Not to be confused with `createNewTag`, which actually creates the tag and adds it to the existing list of tags.
 * Use this one to create temporary tag objects, for example for drawing.
 *
 * @param {string} tagName - The name of the tag
 * @return {Tag} The newly created tag object
 */
function newTag(tagName) {
    return {
        id: uuidv4(),
        name: tagName,
        folder_type: TAG_FOLDER_DEFAULT_TYPE,
        filter_state: DEFAULT_FILTER_STATE,
        sort_order: Math.max(0, ...tags.map(t => t.sort_order)) + 1,
        color: '',
        color2: '',
        create_date: Date.now(),
    };
}

/**
 * @typedef {object} TagOptions - Options for tag behavior. (Same object will be passed into "appendTagToList")
 * @property {boolean} [removable=false] - Whether tags can be removed.
 * @property {boolean} [isFilter=false] - Whether tags can be selected as a filter.
 * @property {function} [action=undefined] - Action to perform on tag interaction.
 * @property {(tag: Tag)=>boolean} [removeAction=undefined] - Action to perform on tag removal instead of the default remove action. If the action returns false, the tag will not be removed.
 * @property {boolean} [isGeneralList=false] - If true, indicates that this is the general list of tags.
 * @property {boolean} [skipExistsCheck=false] - If true, the tag gets added even if a tag with the same id already exists.
 */

/**
 * @typedef {object} PrintTagListOptions - Optional parameters for printing the tag list.
 * @property {Tag[]|function(): Tag[]} [tags=undefined] - Optional override of tags that should be printed. Those will not be sorted. If no supplied, tags for the relevant character are printed. Can also be a function that returns the tags.
 * @property {Tag|Tag[]} [addTag=undefined] - Optionally provide one or multiple tags that should be manually added to this print. Either to the overriden tag list or the found tags based on the entity/key. Will respect the tag exists check.
 * @property {object|number|string} [forEntityOrKey=undefined] - Optional override for the chosen entity, otherwise the currently selected is chosen. Can be an entity with id property (character, group, tag), or directly an id or tag key.
 * @property {boolean|string} [empty=true] - Whether the list should be initially empty. If a string string is provided, 'always' will always empty the list, otherwise it'll evaluate to a boolean.
 * @property {boolean} [sort=true] - Whether the tags should be sorted via the sort function, or kept as is.
 * @property {function(object): function} [tagActionSelector=undefined] - An optional override for the action property that can be assigned to each tag via tagOptions.
 * If set, the selector is executed on each tag as input argument. This allows a list of tags to be provided and each tag can have it's action based on the tag object itself.
 * @property {TagOptions} [tagOptions={}] - Options for tag behavior. (Same object will be passed into "appendTagToList")
 */

/**
 * Prints the list of tags
 *
 * @param {JQuery<HTMLElement>|string} element - The container element where the tags are to be printed. (Optionally can also be a string selector for the element, which will then be resolved)
 * @param {PrintTagListOptions} [options] - Optional parameters for printing the tag list.
 */
function printTagList(element, { tags = undefined, addTag = undefined, forEntityOrKey = undefined, empty = true, sort = true, tagActionSelector = undefined, tagOptions = {} } = {}) {
    const $element = (typeof element === 'string') ? $(element) : element;
    const key = forEntityOrKey !== undefined ? getTagKeyForEntity(forEntityOrKey) : getTagKey();
    let printableTags = tags ? (typeof tags === 'function' ? tags() : tags) : getTagsList(key, sort);

    if (empty === 'always' || (empty && (printableTags?.length > 0 || key))) {
        $element.empty();
    }

    if (addTag) {
        const addTags = Array.isArray(addTag) ? addTag : [addTag];
        printableTags = printableTags.concat(addTags.filter(tag => tagOptions.skipExistsCheck || !printableTags.some(t => t.id === tag.id)));
    }

    // one last sort, because we might have modified the tag list or manually retrieved it from a function
    if (sort) printableTags = printableTags.sort(compareTagsForSort);

    const customAction = typeof tagActionSelector === 'function' ? tagActionSelector : null;

    // Well, lets check if the tag list was expanded. Based on either a css class, or when any expand was clicked yet, then we search whether this element id matches
    const expanded = $element.hasClass('tags-expanded') || (expanded_tags_cache.length && expanded_tags_cache.indexOf(key ?? getTagKeyForEntityElement(element)) >= 0);

    // We prepare some stuff. No matter which list we have, there is a maximum value of tags we are going to display
    // Constants to define tag printing limits
    const DEFAULT_TAGS_LIMIT = 50;
    const tagsDisplayLimit = expanded ? Number.MAX_SAFE_INTEGER : DEFAULT_TAGS_LIMIT;

    // Functions to determine tag properties
    const isFilterActive = (/** @type {Tag} */ tag) => tag.filter_state && !isFilterState(tag.filter_state, FILTER_STATES.UNDEFINED);
    const shouldPrintTag = (/** @type {Tag} */ tag) => isBogusFolder(tag) || isFilterActive(tag);

    // Calculating the number of tags to print
    const mandatoryPrintTagsCount = printableTags.filter(shouldPrintTag).length;
    const availableSlotsForAdditionalTags = Math.max(tagsDisplayLimit - mandatoryPrintTagsCount, 0);

    // Counters for printed and hidden tags
    let additionalTagsPrinted = 0;
    let tagsSkipped = 0;

    for (const tag of printableTags) {
        // If we have a custom action selector, we override that tag options for each tag
        if (customAction) {
            const action = customAction(tag);
            if (action && typeof action !== 'function') {
                console.error('The action parameter must return a function for tag.', tag);
            } else {
                tagOptions.action = action;
            }
        }

        // Check if we should print this tag
        if (shouldPrintTag(tag) || additionalTagsPrinted++ < availableSlotsForAdditionalTags) {
            appendTagToList($element, tag, tagOptions);
        } else {
            tagsSkipped++;
        }
    }

    // After the loop, check if we need to add the placeholder.
    // The placehold if clicked expands the tags and remembers either via class or cache array which was expanded, so it'll stay expanded until the next reload.
    if (tagsSkipped > 0) {
        const id = 'placeholder_' + uuidv4();

        // Add click event
        const showHiddenTags = (_, event) => {
            const elementKey = key ?? getTagKeyForEntityElement($element);
            console.log(`Hidden tags shown for element ${elementKey}`);

            // Mark the current char/group as expanded if we were in any. This will be kept in memory until reload
            $element.addClass('tags-expanded');
            expanded_tags_cache.push(elementKey);

            // Do not bubble further, we are just expanding
            event.stopPropagation();
            printTagList($element, { tags: tags, addTag: addTag, forEntityOrKey: forEntityOrKey, empty: empty, tagActionSelector: tagActionSelector, tagOptions: tagOptions });
        };

        // Print the placeholder object with its styling and action to show the remaining tags
        /** @type {Tag} */
        const placeholderTag = { id: id, name: '...', title: `${tagsSkipped} tags not displayed.\n\nClick to expand remaining tags.`, color: 'transparent', action: showHiddenTags, class: 'placeholder-expander' };
        // It should never be marked as a removable tag, because it's just an expander action
        /** @type {TagOptions} */
        const placeholderTagOptions = { ...tagOptions, removable: false };
        appendTagToList($element, placeholderTag, placeholderTagOptions);
    }
}

/**
 * Appends a tag to the list element
 *
 * @param {JQuery<HTMLElement>} listElement - List element
 * @param {Tag} tag - Tag object to append
 * @param {TagOptions} [options={}] - Options for tag behavior
 * @returns {void}
 */
function appendTagToList(listElement, tag, { removable = false, isFilter = false, action = undefined, removeAction = undefined, isGeneralList = false, skipExistsCheck = false } = {}) {
    if (!listElement) {
        return;
    }
    if (!skipExistsCheck && $(listElement).find(`.tag[id="${tag.id}"]`).length > 0) {
        return;
    }

    let tagElement = TAG_TEMPLATE.clone();
    tagElement.attr('id', tag.id);

    //tagElement.css('color', 'var(--SmartThemeBodyColor)');
    tagElement.css('background-color', tag.color);
    tagElement.css('color', tag.color2);

    tagElement.find('.tag_name').text(tag.name);
    const removeButton = tagElement.find('.tag_remove');
    removable ? removeButton.show() : removeButton.hide();
    if (removable && removeAction) {
        tagElement.attr('custom-remove-action', String(true));
        removeButton.on('click', () => {
            const result = removeAction(tag);
            if (result !== false) tagElement.remove();
        });
    }

    if (tag.class) {
        tagElement.addClass(tag.class);
    }
    if (tag.title) {
        tagElement.attr('title', tag.title);
    }
    if (tag.icon) {
        tagElement.find('.tag_name').text('').attr('title', `${tag.name} ${tag.title || ''}`.trim()).addClass(tag.icon);
        tagElement.addClass('actionable');
    }

    // We could have multiple ways of actions passed in. The manual arguments have precendence in front of a specified tag action
    const clickableAction = action ?? tag.action;

    // If this is a tag for a general list and its either a filter or actionable, lets mark its current state
    if ((isFilter || clickableAction) && isGeneralList) {
        toggleTagThreeState(tagElement, { stateOverride: tag.filter_state ?? DEFAULT_FILTER_STATE });
    }

    if (isFilter) {
        tagElement.on('click', () => onTagFilterClick.bind(tagElement)(listElement));
        tagElement.addClass(INTERACTABLE_CONTROL_CLASS);
    }

    if (clickableAction) {
        const filter = getFilterHelper($(listElement));
        tagElement.on('click', (e) => clickableAction.bind(tagElement)(filter, e));
        tagElement.addClass('clickable-action').addClass(INTERACTABLE_CONTROL_CLASS);
    }

    $(listElement).append(tagElement);
}

function onTagFilterClick(listElement) {
    const tagId = $(this).attr('id');
    const existingTag = tags.find((tag) => tag.id === tagId);
    const parent = $(this).parents('.tags');

    let state = toggleTagThreeState($(this));

    if (existingTag) {
        existingTag.filter_state = state;
        saveSettingsDebounced();
    }

    // We don't print anything manually, updating the filter will automatically trigger a redraw of all relevant stuff
    runTagFilters(listElement);

    // Focus the tag again we were at, if possible. To improve keyboard navigation
    setTimeout(() => parent.find(`.tag[id="${tagId}"]`).trigger('focus'), DEFAULT_PRINT_TIMEOUT + 1);
}

/**
 * Toggle the filter state of a given tag element
 *
 * @param {JQuery<HTMLElement>} element - The jquery element representing the tag for which the state should be toggled
 * @param {object} param1 - Optional parameters
 * @param {import('./filters.js').FilterState|string} [param1.stateOverride] - Optional state override to which the state should be toggled to. If not set, the state will move to the next one in the chain.
 * @param {boolean} [param1.simulateClick] - Optionally specify that the state should not just be set on the html element, but actually achieved via triggering the "click" on it, which follows up with the general click handlers and reprinting
 * @returns {string} The string representing the new state
 */
function toggleTagThreeState(element, { stateOverride = undefined, simulateClick = false } = {}) {
    const states = Object.keys(FILTER_STATES);

    // Make it clear we're getting indexes and handling the 'not found' case in one place
    function getStateIndex(key, fallback) {
        const index = states.indexOf(key);
        return index !== -1 ? index : states.indexOf(fallback);
    }

    const overrideKey = typeof stateOverride == 'string' && states.includes(stateOverride) ? stateOverride : Object.keys(FILTER_STATES).find(key => FILTER_STATES[key] === stateOverride);

    const currentStateIndex = getStateIndex(element.attr('data-toggle-state'), DEFAULT_FILTER_STATE);
    const targetStateIndex = overrideKey !== undefined ? getStateIndex(overrideKey, DEFAULT_FILTER_STATE) : (currentStateIndex + 1) % states.length;

    if (simulateClick) {
        // Calculate how many clicks are needed to go from the current state to the target state
        let clickCount = 0;
        if (targetStateIndex >= currentStateIndex) {
            clickCount = targetStateIndex - currentStateIndex;
        } else {
            clickCount = (states.length - currentStateIndex) + targetStateIndex;
        }

        for (let i = 0; i < clickCount; i++) {
            $(element).trigger('click');
        }

        console.debug('manually click-toggle three-way filter from', states[currentStateIndex], 'to', states[targetStateIndex], 'on', element);
    } else {
        element.attr('data-toggle-state', states[targetStateIndex]);

        // Update css class and remove all others
        states.forEach(state => {
            element.toggleClass(FILTER_STATES[state].class, state === states[targetStateIndex]);
        });

        if (states[currentStateIndex] !== states[targetStateIndex]) {
            console.debug('toggle three-way filter from', states[currentStateIndex], 'to', states[targetStateIndex], 'on', element);
        }
    }


    return states[targetStateIndex];
}

function runTagFilters(listElement) {
    const tagIds = [...($(listElement).find('.tag.selected:not(.actionable)').map((_, el) => $(el).attr('id')))];
    const excludedTagIds = [...($(listElement).find('.tag.excluded:not(.actionable)').map((_, el) => $(el).attr('id')))];
    const filterHelper = getFilterHelper($(listElement));
    filterHelper.setFilterData(FILTER_TYPES.TAG, { excluded: excludedTagIds, selected: tagIds });
}

function printTagFilters(type = tag_filter_types.character) {
    const FILTER_SELECTOR = type === tag_filter_types.character ? CHARACTER_FILTER_SELECTOR : GROUP_FILTER_SELECTOR;
    $(FILTER_SELECTOR).empty();

    // Print all action tags. (Rework 'Folder' button to some kind of onboarding if no folders are enabled yet)
    const actionTags = Object.values(ACTIONABLE_TAGS);
    actionTags.find(x => x == ACTIONABLE_TAGS.FOLDER).name = power_user.bogus_folders ? 'Show only folders' : 'Enable \'Tags as Folder\'\n\nAllows characters to be grouped in folders by their assigned tags.\nTags have to be explicitly chosen as folder to show up.\n\nClick here to start';
    printTagList($(FILTER_SELECTOR), { empty: false, sort: false, tags: actionTags, tagActionSelector: tag => tag.action, tagOptions: { isGeneralList: true } });

    const inListActionTags = Object.values(InListActionable);
    printTagList($(FILTER_SELECTOR), { empty: false, sort: false, tags: inListActionTags, tagActionSelector: tag => tag.action, tagOptions: { isGeneralList: true } });

    const characterTagIds = Object.values(tag_map).flat();
    const tagsToDisplay = tags.filter(x => characterTagIds.includes(x.id)).sort(compareTagsForSort);
    printTagList($(FILTER_SELECTOR), { empty: false, tags: tagsToDisplay, tagOptions: { isFilter: true, isGeneralList: true } });

    // Print bogus folder navigation
    const bogusDrilldown = $(FILTER_SELECTOR).siblings('.rm_tag_bogus_drilldown');
    bogusDrilldown.empty();
    if (power_user.bogus_folders && bogusDrilldown.length > 0) {
        const filterData = structuredClone(entitiesFilter.getFilterData(FILTER_TYPES.TAG));
        const navigatedTags = filterData.selected.map(x => tags.find(t => t.id == x)).filter(x => isBogusFolder(x));

        printTagList(bogusDrilldown, { tags: navigatedTags, tagOptions: { removable: true } });
    }

    runTagFilters(FILTER_SELECTOR);

    if (power_user.show_tag_filters) {
        $('.rm_tag_controls .showTagList').addClass('selected');
        $('.rm_tag_controls').find('.tag:not(.actionable)').show();
    }

    updateTagFilterIndicator();
}

function updateTagFilterIndicator() {
    if ($('.rm_tag_controls').find('.tag:not(.actionable)').is('.selected, .excluded')) {
        $('.rm_tag_controls .showTagList').addClass('indicator');
    } else {
        $('.rm_tag_controls .showTagList').removeClass('indicator');
    }
}

function onTagRemoveClick(event) {
    event.stopPropagation();
    const tagElement = $(this).closest('.tag');
    const tagId = tagElement.attr('id');

    // If we have a custom remove action, we are not executing anything here in the default handler
    if (tagElement.attr('custom-remove-action')) {
        console.debug('Custom remove action', tagId);
        return;
    }

    // Check if we are inside the drilldown. If so, we call remove on the bogus folder
    if ($(this).closest('.rm_tag_bogus_drilldown').length > 0) {
        console.debug('Bogus drilldown remove', tagId);
        chooseBogusFolder($(this), tagId, true);
        return;
    }

    const tag = tags.find(t => t.id === tagId);

    // Optional, check for multiple character ids being present.
    const characterData = event.target.closest('#bulk_tags_div')?.dataset.characters;
    const characterIds = characterData ? JSON.parse(characterData).characterIds : null;

    removeTagFromEntity(tag, characterIds, { tagElement: tagElement });
}

// @ts-ignore
function onTagInput(event) {
    let val = $(this).val();
    if (getTag(String(val))) return;
    // @ts-ignore
    $(this).autocomplete('search', val);
}

function onTagInputFocus() {
    // @ts-ignore
    $(this).autocomplete('search', $(this).val());
}

function onCharacterCreateClick() {
    $('#tagList').empty();
}

function onGroupCreateClick() {
    // Nothing to do here at the moment. Tags in group interface get automatically redrawn.
}

<<<<<<< HEAD
export function applyTagsOnCharacterSelect(chid = null) {
    //clearTagsFilter();
    chid = chid ?? Number(this_chid);
    printTagList($('#tagList'), { forEntityOrKey: chid, tagOptions: { removable: true } });
}

export function applyTagsOnGroupSelect(groupId = null) {
    //clearTagsFilter();
    groupId = groupId ?? Number(selected_group);
=======
export function applyTagsOnCharacterSelect() {
    // If we are in create window, we cannot simply redraw, as there are no real persisted tags. Grab them, and pass them in
    if (menu_type === 'create') {
        const currentTagIds = $('#tagList').find('.tag').map((_, el) => $(el).attr('id')).get();
        const currentTags = tags.filter(x => currentTagIds.includes(x.id));
        printTagList($('#tagList'), { forEntityOrKey: null, tags: currentTags, tagOptions: { removable: true } });
        return;
    }

    const chid = this_chid ? Number(this_chid) : null;
    printTagList($('#tagList'), { forEntityOrKey: chid, tagOptions: { removable: true } });
}

export function applyTagsOnGroupSelect() {
    // If we are in create window, we explicitly have to tell the system to print for the new group, not the one selected in the background
    if (menu_type === 'group_create') {
        const currentTagIds = $('#groupTagList').find('.tag').map((_, el) => $(el).attr('id')).get();
        const currentTags = tags.filter(x => currentTagIds.includes(x.id));
        printTagList($('#groupTagList'), { forEntityOrKey: null, tags: currentTags, tagOptions: { removable: true } });
        return;
    }

    const groupId = selected_group;
>>>>>>> 66fd9738
    printTagList($('#groupTagList'), { forEntityOrKey: groupId, tagOptions: { removable: true } });
}

/**
 * Create a tag input by enabling the autocomplete feature of a given input element. Tags will be added to the given list.
 *
 * @param {string} inputSelector - the selector for the tag input control
 * @param {string} listSelector - the selector for the list of the tags modified by the input control
 * @param {PrintTagListOptions} [tagListOptions] - Optional parameters for printing the tag list. Can be set to be consistent with the expected behavior of tags in the list that was defined before.
 */
export function createTagInput(inputSelector, listSelector, tagListOptions = {}) {
    $(inputSelector)
        // @ts-ignore
        .autocomplete({
            source: (i, o) => findTag(i, o, listSelector),
            select: (e, u) => selectTag(e, u, listSelector, { tagListOptions: tagListOptions }),
            minLength: 0,
        })
        .focus(onTagInputFocus); // <== show tag list on click
}

async function onViewTagsListClick() {
    const html = $(document.createElement('div'));
    html.attr('id', 'tag_view_list');
    html.append(`
    <div class="title_restorable alignItemsBaseline">
        <h3>Tag Management</h3>
        <div class="flex-container alignItemsBaseline">
            <div class="menu_button menu_button_icon tag_view_backup" title="Save your tags to a file">
                <i class="fa-solid fa-file-export"></i>
                <span data-i18n="Backup">Backup</span>
            </div>
            <div class="menu_button menu_button_icon tag_view_restore" title="Restore tags from a file">
                <i class="fa-solid fa-file-import"></i>
                <span data-i18n="Restore">Restore</span>
            </div>
            <div class="menu_button menu_button_icon tag_view_create" title="Create a new tag">
                <i class="fa-solid fa-plus"></i>
                <span data-i18n="Create">Create</span>
            </div>
            <input type="file" id="tag_view_restore_input" hidden accept=".json">
        </div>
    </div>
    <div class="justifyLeft m-b-1">
        <small>
            Drag handle to reorder. Click name to rename. Click color to change display.<br>
            ${(power_user.bogus_folders ? 'Click on the folder icon to use this tag as a folder.<br>' : '')}
            <label class="checkbox flex-container alignitemscenter flexNoGap m-t-1" for="auto_sort_tags">
                <input type="checkbox" id="auto_sort_tags" name="auto_sort_tags" ${power_user.auto_sort_tags ? ' checked' : ''} />
                <span data-i18n="Use alphabetical sorting">
                    Use alphabetical sorting
                    <div class="fa-solid fa-circle-info opacity50p" data-i18n="[title]If enabled, tags will automatically be sorted alphabetically on creation or rename.\nIf disabled, new tags will be appended at the end.\n\nIf a tag is manually reordered by dragging, automatic sorting will be disabled."
                        title="If enabled, tags will automatically be sorted alphabetically on creation or rename.\nIf disabled, new tags will be appended at the end.\n\nIf a tag is manually reordered by dragging, automatic sorting will be disabled.">
                    </div>
                </span>
            </label>
        </small>
    </div>`);

    const tagContainer = $('<div class="tag_view_list_tags ui-sortable"></div>');
    html.append(tagContainer);

    printViewTagList(tagContainer);
    makeTagListDraggable(tagContainer);

    await callGenericPopup(html, POPUP_TYPE.TEXT, null, { allowVerticalScrolling: true });
}

/**
 * Print the list of tags in the tag management view
 * @param {Event} event Event that triggered the color change
 * @param {boolean} toggle State of the toggle
 */
function toggleAutoSortTags(event, toggle) {
    if (toggle === power_user.auto_sort_tags) return;

    // Ask user to confirm if enabling and it was manually sorted before
    if (toggle && isManuallySorted() && !confirm('Are you sure you want to automatically sort alphabetically?')) {
        if (event.target instanceof HTMLInputElement) {
            event.target.checked = false;
        }
        return;
    }

    power_user.auto_sort_tags = toggle;

    printCharactersDebounced();
    saveSettingsDebounced();
}

/** This function goes over all existing tags and checks whether they were reorderd in the past. @returns {boolean} */
function isManuallySorted() {
    return tags.some((tag, index) => tag.sort_order !== index);
}

function makeTagListDraggable(tagContainer) {
    const onTagsSort = () => {
        tagContainer.find('.tag_view_item').each(function (i, tagElement) {
            const id = $(tagElement).attr('id');
            const tag = tags.find(x => x.id === id);

            // Fix the defined colors, because if there is no color set, they seem to get automatically set to black
            // based on the color picker after drag&drop, even if there was no color chosen. We just set them back.
            const color = $(tagElement).find('.tagColorPickerHolder .tag-color').attr('color');
            const color2 = $(tagElement).find('.tagColorPicker2Holder .tag-color2').attr('color');
            if (color === '' || color === undefined) {
                tag.color = '';
                fixColor('background-color', tag.color);
            }
            if (color2 === '' || color2 === undefined) {
                tag.color2 = '';
                fixColor('color', tag.color2);
            }

            // Update the sort order
            tag.sort_order = i;

            function fixColor(property, color) {
                $(tagElement).find('.tag_view_name').css(property, color);
                $(`.tag[id="${id}"]`).css(property, color);
                $(`.bogus_folder_select[tagid="${id}"] .avatar`).css(property, color);
            }
        });

        // If tags were dragged manually, we have to disable auto sorting
        if (power_user.auto_sort_tags) {
            power_user.auto_sort_tags = false;
            $('#tag_view_list input[name="auto_sort_tags"]').prop('checked', false);
            toastr.info('Automatic sorting of tags deactivated.');
        }

        // If the order of tags in display has changed, we need to redraw some UI elements. Do it debounced so it doesn't block and you can drag multiple tags.
        printCharactersDebounced();
        saveSettingsDebounced();
    };

    // @ts-ignore
    $(tagContainer).sortable({
        delay: getSortableDelay(),
        stop: () => onTagsSort(),
        handle: '.drag-handle',
    });
}

/**
 * Sorts the given tags, returning a shallow copy of it
 *
 * @param {Tag[]} tags - The tags
 * @returns {Tag[]} The sorted tags
 */
function sortTags(tags) {
    return tags.slice().sort(compareTagsForSort);
}

/**
 * Compares two given tags and returns the compare result
 *
 * @param {Tag} a - First tag
 * @param {Tag} b - Second tag
 * @returns {number} The compare result
 */
function compareTagsForSort(a, b) {
    const defaultSort = a.name.toLowerCase().localeCompare(b.name.toLowerCase());
    if (power_user.auto_sort_tags) {
        return defaultSort;
    }

    if (a.sort_order !== undefined && b.sort_order !== undefined) {
        return a.sort_order - b.sort_order;
    } else if (a.sort_order !== undefined) {
        return -1;
    } else if (b.sort_order !== undefined) {
        return 1;
    } else {
        return defaultSort;
    }
}

async function onTagRestoreFileSelect(e) {
    const file = e.target.files[0];

    if (!file) {
        console.log('Tag restore: No file selected.');
        return;
    }

    const data = await parseJsonFile(file);

    if (!data) {
        toastr.warning('Empty file data', 'Tag restore');
        console.log('Tag restore: File data empty.');
        return;
    }

    if (!data.tags || !data.tag_map || !Array.isArray(data.tags) || typeof data.tag_map !== 'object') {
        toastr.warning('Invalid file format', 'Tag restore');
        console.log('Tag restore: Invalid file format.');
        return;
    }

    const warnings = [];

    // Import tags
    for (const tag of data.tags) {
        if (!tag.id || !tag.name) {
            warnings.push(`Tag object is invalid: ${JSON.stringify(tag)}.`);
            continue;
        }

        if (tags.find(x => x.id === tag.id)) {
            warnings.push(`Tag with id ${tag.id} already exists.`);
            continue;
        }

        tags.push(tag);
    }

    // Import tag_map
    for (const key of Object.keys(data.tag_map)) {
        const tagIds = data.tag_map[key];

        if (!Array.isArray(tagIds)) {
            warnings.push(`Tag map for key ${key} is invalid: ${JSON.stringify(tagIds)}.`);
            continue;
        }

        // Verify that the key points to a valid character or group.
        const characterExists = characters.some(x => String(x.avatar) === String(key));
        const groupExists = groups.some(x => String(x.id) === String(key));

        if (!characterExists && !groupExists) {
            warnings.push(`Tag map key ${key} does not exist.`);
            continue;
        }

        // Get existing tag ids for this key or empty array.
        const existingTagIds = tag_map[key] || [];
        // Merge existing and new tag ids. Remove duplicates.
        tag_map[key] = existingTagIds.concat(tagIds).filter(onlyUnique);
        // Verify that all tags exist. Remove tags that don't exist.
        tag_map[key] = tag_map[key].filter(x => tags.some(y => String(y.id) === String(x)));
    }

    if (warnings.length) {
        toastr.success('Tags restored with warnings. Check console for details.');
        console.warn(`TAG RESTORE REPORT\n====================\n${warnings.join('\n')}`);
    } else {
        toastr.success('Tags restored successfully.');
    }

    $('#tag_view_restore_input').val('');
    printCharactersDebounced();
    saveSettingsDebounced();

    await onViewTagsListClick();
}

function onBackupRestoreClick() {
    $('#tag_view_restore_input')
        .off('change')
        .on('change', onTagRestoreFileSelect)
        .trigger('click');
}

function onTagsBackupClick() {
    const timestamp = new Date().toISOString().split('T')[0].replace(/-/g, '');
    const filename = `tags_${timestamp}.json`;
    const data = {
        tags: tags,
        tag_map: tag_map,
    };
    const blob = new Blob([JSON.stringify(data, null, 2)], { type: 'application/json' });
    download(blob, filename, 'application/json');
}

function onTagCreateClick() {
    const tagName = getFreeName('New Tag', tags.map(x => x.name));
    const tag = createNewTag(tagName);
    printViewTagList($('#tag_view_list .tag_view_list_tags'));

    const tagElement = ($('#tag_view_list .tag_view_list_tags')).find(`.tag_view_item[id="${tag.id}"]`);
    tagElement[0]?.scrollIntoView();
    flashHighlight(tagElement);

    printCharactersDebounced();
    saveSettingsDebounced();

    toastr.success('Tag created', 'Create Tag');
}

function appendViewTagToList(list, tag, everything) {
    const count = everything.filter(x => x == tag.id).length;
    const template = VIEW_TAG_TEMPLATE.clone();
    template.attr('id', tag.id);
    template.find('.tag_view_counter_value').text(count);
    template.find('.tag_view_name').text(tag.name);
    template.find('.tag_view_name').addClass('tag');

    template.find('.tag_view_name').css('background-color', tag.color);
    template.find('.tag_view_name').css('color', tag.color2);

    const tagAsFolderId = tag.id + '-tag-folder';
    const colorPickerId = tag.id + '-tag-color';
    const colorPicker2Id = tag.id + '-tag-color2';

    if (!power_user.bogus_folders) {
        template.find('.tag_as_folder').hide();
    }

    const primaryColorPicker = $('<toolcool-color-picker></toolcool-color-picker>')
        .addClass('tag-color')
        .attr({ id: colorPickerId, color: tag.color || 'rgba(0, 0, 0, 0.3)', 'data-default-color': 'rgba(0, 0, 0, 0.3)' });

    const secondaryColorPicker = $('<toolcool-color-picker></toolcool-color-picker>')
        .addClass('tag-color2')
        .attr({ id: colorPicker2Id, color: tag.color2 || power_user.main_text_color, 'data-default-color': power_user.main_text_color });

    template.find('.tag_view_color_picker[data-value="color"]').append(primaryColorPicker)
        .append($('<div class="fas fa-link fa-xs link_icon right_menu_button" title="Link to theme color"></div>'));
    template.find('.tag_view_color_picker[data-value="color2"]').append(secondaryColorPicker)
        .append($('<div class="fas fa-link fa-xs link_icon right_menu_button" title="Link to theme color"></div>'));

    template.find('.tag_as_folder').attr('id', tagAsFolderId);

    primaryColorPicker.on('change', (evt) => onTagColorize(evt, (tag, color) => tag.color = color, 'background-color'));
    secondaryColorPicker.on('change', (evt) => onTagColorize(evt, (tag, color) => tag.color2 = color, 'color'));
    template.find('.tag_view_color_picker .link_icon').on('click', (evt) => {
        const colorPicker = $(evt.target).closest('.tag_view_color_picker').find('toolcool-color-picker');
        const defaultColor = colorPicker.attr('data-default-color');
        // @ts-ignore
        colorPicker[0].color = defaultColor;
    });

    list.append(template);

    // We prevent the popup from auto-close on Escape press on the color pickups. If the user really wants to, he can hit it again
    // Not the "cleanest" way, that would be actually using and observer, remembering whether the popup was open just before, but eh
    // Not gonna invest too much time into this small control here
    let lastHit = 0;
    template.on('keydown', (evt) => {
        if (evt.key === 'Escape') {
            if (evt.target === primaryColorPicker[0] || evt.target === secondaryColorPicker[0]) {
                if (Date.now() - lastHit < 5000) // If user hits it twice in five seconds
                    return;
                lastHit = Date.now();
                evt.stopPropagation();
                evt.preventDefault();
            }
        }
    });

    updateDrawTagFolder(template, tag);
}

function onTagAsFolderClick() {
    const element = $(this).closest('.tag_view_item');
    const id = element.attr('id');
    const tag = tags.find(x => x.id === id);

    // Cycle through folder types
    const types = Object.keys(TAG_FOLDER_TYPES);
    const currentTypeIndex = types.indexOf(tag.folder_type);
    tag.folder_type = types[(currentTypeIndex + 1) % types.length];

    updateDrawTagFolder(element, tag);

    // If folder display has changed, we have to redraw the character list, otherwise this folders state would not change
    printCharactersDebounced();
    saveSettingsDebounced();

}

function updateDrawTagFolder(element, tag) {
    const tagFolder = TAG_FOLDER_TYPES[tag.folder_type] || TAG_FOLDER_TYPES[TAG_FOLDER_DEFAULT_TYPE];
    const folderElement = element.find('.tag_as_folder');

    // Update css class and remove all others
    Object.keys(TAG_FOLDER_TYPES).forEach(x => {
        folderElement.toggleClass(TAG_FOLDER_TYPES[x].class, TAG_FOLDER_TYPES[x] === tagFolder);
    });

    // Draw/update css attributes for this class
    folderElement.attr('title', tagFolder.tooltip);
    const indicator = folderElement.find('.tag_folder_indicator');
    indicator.text(tagFolder.icon);
    indicator.css('color', tagFolder.color);
    indicator.css('font-size', `calc(var(--mainFontSize) * ${tagFolder.size})`);
}

async function onTagDeleteClick() {
    const id = $(this).closest('.tag_view_item').attr('id');
    const tag = tags.find(x => x.id === id);
    const otherTags = sortTags(tags.filter(x => x.id !== id).map(x => ({ id: x.id, name: x.name })));

    const popupContent = $(`
        <h3>Delete Tag</h3>
        <div>Do you want to delete the tag <div id="tag_to_delete" class="tags_inline inline-flex margin-r2"></div>?</div>
        <div class="m-t-2 marginBot5">If you want to merge all references to this tag into another tag, select it below:</div>
        <select id="merge_tag_select">
            <option value="">--- None ---</option>
            ${otherTags.map(x => `<option value="${x.id}">${x.name}</option>`).join('')}
        </select>`);

    appendTagToList(popupContent.find('#tag_to_delete'), tag);

    // Make the select control more fancy on not mobile
    if (!isMobile()) {
        // Delete the empty option in the dropdown, and make the select2 be empty by default
        popupContent.find('#merge_tag_select option[value=""]').remove();
        popupContent.find('#merge_tag_select').select2({
            width: '50%',
            placeholder: 'Select tag to merge into',
            allowClear: true,
        }).val(null).trigger('change');
    }

    const result = await callGenericPopup(popupContent, POPUP_TYPE.CONFIRM);
    if (result !== POPUP_RESULT.AFFIRMATIVE) {
        return;
    }

    const mergeTagId = $('#merge_tag_select').val() ? String($('#merge_tag_select').val()) : null;

    // Remove the tag from all entities that use it
    // If we have a replacement tag, add that one instead
    for (const key of Object.keys(tag_map)) {
        if (tag_map[key].includes(id)) {
            tag_map[key] = tag_map[key].filter(x => x !== id);
            if (mergeTagId) tag_map[key].push(mergeTagId);
        }
    }

    const index = tags.findIndex(x => x.id === id);
    tags.splice(index, 1);
    $(`.tag[id="${id}"]`).remove();
    $(`.tag_view_item[id="${id}"]`).remove();

    toastr.success(`'${tag.name}' deleted${mergeTagId ? ` and merged into '${tags.find(x => x.id === mergeTagId).name}'` : ''}`, 'Delete Tag');

    printCharactersDebounced();
    saveSettingsDebounced();
}

function onTagRenameInput() {
    const id = $(this).closest('.tag_view_item').attr('id');
    const newName = $(this).text();
    const tag = tags.find(x => x.id === id);
    tag.name = newName;
    $(this).attr('dirty', '');
    $(`.tag[id="${id}"] .tag_name`).text(newName);
    saveSettingsDebounced();
}

/**
 * Handles the colorization of a tag when the user interacts with the color picker
 *
 * @param {*} evt - The custom colorize event object
 * @param {(tag: Tag, val: string) => void} setColor - A function that sets the color of the tag
 * @param {string} cssProperty - The CSS property to apply the color to
 */
function onTagColorize(evt, setColor, cssProperty) {
    console.debug(evt);
    const isDefaultColor = $(evt.target).data('default-color') === evt.detail.rgba;
    $(evt.target).closest('.tag_view_color_picker').find('.link_icon').toggle(!isDefaultColor);

    const id = $(evt.target).closest('.tag_view_item').attr('id');
    let newColor = evt.detail.rgba;
    if (isDefaultColor) newColor = '';

    $(evt.target).closest('.tag_view_item').find('.tag_view_name').css(cssProperty, newColor);
    const tag = tags.find(x => x.id === id);
    setColor(tag, newColor);
    console.debug(tag);
    saveSettingsDebounced();

    // Debounce redrawing color of the tag in other elements
    debouncedTagColoring(tag.id, cssProperty, newColor);
}

const debouncedTagColoring = debounce((tagId, cssProperty, newColor) => {
    $(`.tag[id="${tagId}"]`).css(cssProperty, newColor);
    $(`.bogus_folder_select[tagid="${tagId}"] .avatar`).css(cssProperty, newColor);
}, debounce_timeout.quick);

function onTagListHintClick() {
    $(this).toggleClass('selected');
    $(this).siblings('.tag:not(.actionable)').toggle(100);
    $(this).siblings('.innerActionable').toggleClass('hidden');

    power_user.show_tag_filters = $(this).hasClass('selected');
    saveSettingsDebounced();

    console.debug('show_tag_filters', power_user.show_tag_filters);
}

function onClearAllFiltersClick() {
    console.debug('clear all filters clicked');

    // We have to manually go through the elements and unfilter by clicking...
    // Thankfully nearly all filter controls are three-state-toggles
    const filterTags = $('.rm_tag_controls .rm_tag_filter').find('.tag');
    for (const tag of filterTags) {
        const toggleState = $(tag).attr('data-toggle-state');
        if (toggleState !== undefined && !isFilterState(toggleState ?? FILTER_STATES.UNDEFINED, FILTER_STATES.UNDEFINED)) {
            toggleTagThreeState($(tag), { stateOverride: FILTER_STATES.UNDEFINED, simulateClick: true });
        }
    }

    // Reset search too
    $('#character_search_bar').val('').trigger('input');
}

/**
 * Copy tags from one character to another.
 * @param {{oldAvatar: string, newAvatar: string}} data Event data
 */
function copyTags(data) {
    const prevTagMap = tag_map[data.oldAvatar] || [];
    const newTagMap = tag_map[data.newAvatar] || [];
    tag_map[data.newAvatar] = Array.from(new Set([...prevTagMap, ...newTagMap]));
}

function printViewTagList(tagContainer, empty = true) {
    if (empty) tagContainer.empty();
    const everything = Object.values(tag_map).flat();
    const sortedTags = sortTags(tags);
    for (const tag of sortedTags) {
        appendViewTagToList(tagContainer, tag, everything);
    }
}

function registerTagsSlashCommands() {
    /**
     * Gets the key for char/group for a slash command. If none can be found, a toastr will be shown and null returned.
     * @param {string?} [charName] The optionally provided char name
     * @returns {string?} - The char/group key, or null if none found
     */
    function paraGetCharKey(charName) {
        const entity = charName
            ? (characters.find(x => x.name === charName) || groups.find(x => x.name == charName))
            : (selected_group ? groups.find(x => x.id == selected_group) : characters[this_chid]);
        const key = getTagKeyForEntity(entity);
        if (!key) {
            toastr.warning(`Character ${charName} not found.`);
            return null;
        }
        return key;
    }
    /**
     * Gets a tag by its name. Optionally can create the tag if it does not exist.
     * @param {string} tagName - The name of the tag
     * @param {object} options - Optional arguments
     * @param {boolean} [options.allowCreate=false] - Whether a new tag should be created if no tag with the name exists
     * @returns {Tag?} The tag, or null if not found
     */
    function paraGetTag(tagName, { allowCreate = false } = {}) {
        if (!tagName) {
            toastr.warning('Tag name must be provided.');
            return null;
        }
        let tag = getTag(tagName);
        if (allowCreate && !tag) {
            tag = createNewTag(tagName);
        }
        if (!tag) {
            toastr.warning(`Tag ${tagName} not found.`);
            return null;
        }
        return tag;
    }

    SlashCommandParser.addCommandObject(SlashCommand.fromProps({
        name: 'tag-add',
        returns: 'true/false - Whether the tag was added or was assigned already',
        /** @param {{name: string}} namedArgs @param {string} tagName @returns {string} */
        callback: ({ name }, tagName) => {
            const key = paraGetCharKey(name);
            if (!key) return 'false';
            const tag = paraGetTag(tagName, { allowCreate: true });
            if (!tag) return 'false';
            const result = addTagsToEntity(tag, key);
            return String(result);
        },
        namedArgumentList: [
            new SlashCommandNamedArgument('name', 'Character name', [ARGUMENT_TYPE.STRING], false, false, '{{char}}'),
        ],
        unnamedArgumentList: [
            new SlashCommandArgument('tag name', [ARGUMENT_TYPE.STRING], true),
        ],
        helpString: `
        <div>
            Adds a tag to the character. If no character is provided, it adds it to the current character (<code>{{char}}</code>).
            If the tag doesn't exist, it is created.
        </div>
        <div>
            <strong>Example:</strong>
            <ul>
                <li>
                    <pre><code>/tag-add name="Chloe" scenario</code></pre>
                    will add the tag "scenario" to the character named Chloe.
                </li>
            </ul>
        </div>
    `,
    }));
    SlashCommandParser.addCommandObject(SlashCommand.fromProps({
        name: 'tag-remove',
        returns: 'true/false - Whether the tag was removed or wasn\'t assigned already',
        /** @param {{name: string}} namedArgs @param {string} tagName @returns {string} */
        callback: ({ name }, tagName) => {
            const key = paraGetCharKey(name);
            if (!key) return 'false';
            const tag = paraGetTag(tagName);
            if (!tag) return 'false';
            const result = removeTagFromEntity(tag, key);
            return String(result);
        },
        namedArgumentList: [
            new SlashCommandNamedArgument('name', 'Character name', [ARGUMENT_TYPE.STRING], false, false, '{{char}}'),
        ],
        unnamedArgumentList: [
            new SlashCommandArgument('tag name', [ARGUMENT_TYPE.STRING], true),
        ],
        helpString: `
        <div>
            Removes a tag from the character. If no character is provided, it removes it from the current character (<code>{{char}}</code>).
        </div>
        <div>
            <strong>Example:</strong>
            <ul>
                <li>
                    <pre><code>/tag-remove name="Chloe" scenario</code></pre>
                    will remove the tag "scenario" from the character named Chloe.
                </li>
            </ul>
        </div>
    `,
    }));
    SlashCommandParser.addCommandObject(SlashCommand.fromProps({
        name: 'tag-exists',
        returns: 'true/false - Whether the given tag name is assigned to the character',
        /** @param {{name: string}} namedArgs @param {string} tagName @returns {string} */
        callback: ({ name }, tagName) => {
            const key = paraGetCharKey(name);
            if (!key) return 'false';
            const tag = paraGetTag(tagName);
            if (!tag) return 'false';
            return String(tag_map[key].includes(tag.id));
        },
        namedArgumentList: [
            new SlashCommandNamedArgument('name', 'Character name', [ARGUMENT_TYPE.STRING], false, false, '{{char}}'),
        ],
        unnamedArgumentList: [
            new SlashCommandArgument('tag name', [ARGUMENT_TYPE.STRING], true),
        ],
        helpString: `
        <div>
            Checks whether the given tag is assigned to the character. If no character is provided, it checks the current character (<code>{{char}}</code>).
        </div>
        <div>
            <strong>Example:</strong>
            <ul>
                <li>
                    <pre><code>/tag-exists name="Chloe" scenario</code></pre>
                    will return true if the character named Chloe has the tag "scenario".
                </li>
            </ul>
        </div>
    `,
    }));
    SlashCommandParser.addCommandObject(SlashCommand.fromProps({
        name: 'tag-list',
        returns: 'Comma-separated list of all assigned tags',
        /** @param {{name: string}} namedArgs @returns {string} */
        callback: ({ name }) => {
            const key = paraGetCharKey(name);
            if (!key) return '';
            const tags = getTagsList(key);
            return tags.map(x => x.name).join(', ');
        },
        namedArgumentList: [
            new SlashCommandNamedArgument('name', 'Character name', [ARGUMENT_TYPE.STRING], false, false, '{{char}}'),
        ],
        helpString: `
        <div>
            Lists all assigned tags of the character. If no character is provided, it uses the current character (<code>{{char}}</code>).
            <br />
            Note that there is no special handling for tags containing commas, they will be printed as-is.
        </div>
        <div>
            <strong>Example:</strong>
            <ul>
                <li>
                    <pre><code>/tag-list name="Chloe"</code></pre>
                    could return something like <code>OC, scenario, edited, funny</code>
                </li>
            </ul>
        </div>
    `,
    }));
}

export function initTags() {
    createTagInput('#tagInput', '#tagList', { tagOptions: { removable: true } });
    createTagInput('#groupTagInput', '#groupTagList', { tagOptions: { removable: true } });

    $(document).on('click', '#rm_button_create', onCharacterCreateClick);
    $(document).on('click', '#rm_button_group_chats', onGroupCreateClick);
    $(document).on('click', '.tag_remove', onTagRemoveClick);
    $(document).on('input', '.tag_input', onTagInput);
    $(document).on('click', '.tags_view', onViewTagsListClick);
    $(document).on('click', '.tag_delete', onTagDeleteClick);
    $(document).on('click', '.tag_as_folder', onTagAsFolderClick);
    $(document).on('input', '.tag_view_name', onTagRenameInput);
    $(document).on('click', '.tag_view_create', onTagCreateClick);
    $(document).on('click', '.tag_view_backup', onTagsBackupClick);
    $(document).on('click', '.tag_view_restore', onBackupRestoreClick);
    eventSource.on(event_types.CHARACTER_DUPLICATED, copyTags);
    eventSource.makeFirst(event_types.CHAT_CHANGED, () => selected_group ? applyTagsOnGroupSelect() : applyTagsOnCharacterSelect());

    $(document).on('input', '#tag_view_list input[name="auto_sort_tags"]', (evt) => {
        const toggle = $(evt.target).is(':checked');
        toggleAutoSortTags(evt.originalEvent, toggle);
        printViewTagList($('#tag_view_list .tag_view_list_tags'));
    });
    $(document).on('focusout', '#tag_view_list .tag_view_name', (evt) => {
        // Reorder/reprint tags, but only if the name actually has changed, and only if we auto sort tags
        if (!power_user.auto_sort_tags || !$(evt.target).is('[dirty]')) return;

        // Remember the order, so we can flash highlight if it changed after reprinting
        const tagId = ($(evt.target).closest('.tag_view_item')).attr('id');
        const oldOrder = $('#tag_view_list .tag_view_item').map((_, el) => el.id).get();

        printViewTagList($('#tag_view_list .tag_view_list_tags'));

        // If the new focus would've been inside the now redrawn tag list, we should at least move back the focus to the current name
        // Otherwise tab-navigation gets a bit weird
        if (evt.relatedTarget instanceof HTMLElement && $(evt.relatedTarget).closest('#tag_view_list')) {
            $(`#tag_view_list .tag_view_item[id="${tagId}"] .tag_view_name`)[0]?.focus();
        }

        const newOrder = $('#tag_view_list .tag_view_item').map((_, el) => el.id).get();
        const orderChanged = !oldOrder.every((id, index) => id === newOrder[index]);
        if (orderChanged) {
            flashHighlight($(`#tag_view_list .tag_view_item[id="${tagId}"]`));
        }
    });

    // Initialize auto sort setting based on whether it was sorted before
    if (power_user.auto_sort_tags === undefined || power_user.auto_sort_tags === null) {
        power_user.auto_sort_tags = !isManuallySorted();
        if (power_user.auto_sort_tags) {
            printCharactersDebounced();
        }
    }

    registerTagsSlashCommands();
}<|MERGE_RESOLUTION|>--- conflicted
+++ resolved
@@ -1203,18 +1203,7 @@
     // Nothing to do here at the moment. Tags in group interface get automatically redrawn.
 }
 
-<<<<<<< HEAD
 export function applyTagsOnCharacterSelect(chid = null) {
-    //clearTagsFilter();
-    chid = chid ?? Number(this_chid);
-    printTagList($('#tagList'), { forEntityOrKey: chid, tagOptions: { removable: true } });
-}
-
-export function applyTagsOnGroupSelect(groupId = null) {
-    //clearTagsFilter();
-    groupId = groupId ?? Number(selected_group);
-=======
-export function applyTagsOnCharacterSelect() {
     // If we are in create window, we cannot simply redraw, as there are no real persisted tags. Grab them, and pass them in
     if (menu_type === 'create') {
         const currentTagIds = $('#tagList').find('.tag').map((_, el) => $(el).attr('id')).get();
@@ -1223,11 +1212,11 @@
         return;
     }
 
-    const chid = this_chid ? Number(this_chid) : null;
+    chid = chid ?? Number(this_chid);
     printTagList($('#tagList'), { forEntityOrKey: chid, tagOptions: { removable: true } });
 }
 
-export function applyTagsOnGroupSelect() {
+export function applyTagsOnGroupSelect(groupId = null) {
     // If we are in create window, we explicitly have to tell the system to print for the new group, not the one selected in the background
     if (menu_type === 'group_create') {
         const currentTagIds = $('#groupTagList').find('.tag').map((_, el) => $(el).attr('id')).get();
@@ -1236,8 +1225,7 @@
         return;
     }
 
-    const groupId = selected_group;
->>>>>>> 66fd9738
+    groupId = groupId ?? Number(selected_group);
     printTagList($('#groupTagList'), { forEntityOrKey: groupId, tagOptions: { removable: true } });
 }
 
