--- conflicted
+++ resolved
@@ -1040,15 +1040,7 @@
             bodyParams['route'] = 'fallback';
         }
 
-<<<<<<< HEAD
-        if (request.body.include_reasoning) {
-            bodyParams['include_reasoning'] = true;
-        }
-
         let cachingAtDepth = getConfigValue('claude.cachingAtDepth', -1, 'number');
-=======
-        let cachingAtDepth = getConfigValue('claude.cachingAtDepth', -1);
->>>>>>> 7b55d91d
         if (Number.isInteger(cachingAtDepth) && cachingAtDepth >= 0 && request.body.model?.startsWith('anthropic/claude-3')) {
             cachingAtDepthForOpenRouterClaude(request.body.messages, cachingAtDepth);
         }
